/******************************************************************************
* Copyright (c) 2011, Michael P. Gerlek (mpg@flaxen.com)
*
* All rights reserved.
*
* Redistribution and use in source and binary forms, with or without
* modification, are permitted provided that the following
* conditions are met:
*
*     * Redistributions of source code must retain the above copyright
*       notice, this list of conditions and the following disclaimer.
*     * Redistributions in binary form must reproduce the above copyright
*       notice, this list of conditions and the following disclaimer in
*       the documentation and/or other materials provided
*       with the distribution.
*     * Neither the name of Hobu, Inc. or Flaxen Geo Consulting nor the
*       names of its contributors may be used to endorse or promote
*       products derived from this software without specific prior
*       written permission.
*
* THIS SOFTWARE IS PROVIDED BY THE COPYRIGHT HOLDERS AND CONTRIBUTORS
* "AS IS" AND ANY EXPRESS OR IMPLIED WARRANTIES, INCLUDING, BUT NOT
* LIMITED TO, THE IMPLIED WARRANTIES OF MERCHANTABILITY AND FITNESS
* FOR A PARTICULAR PURPOSE ARE DISCLAIMED. IN NO EVENT SHALL THE
* COPYRIGHT OWNER OR CONTRIBUTORS BE LIABLE FOR ANY DIRECT, INDIRECT,
* INCIDENTAL, SPECIAL, EXEMPLARY, OR CONSEQUENTIAL DAMAGES (INCLUDING,
* BUT NOT LIMITED TO, PROCUREMENT OF SUBSTITUTE GOODS OR SERVICES; LOSS
* OF USE, DATA, OR PROFITS; OR BUSINESS INTERRUPTION) HOWEVER CAUSED
* AND ON ANY THEORY OF LIABILITY, WHETHER IN CONTRACT, STRICT LIABILITY,
* OR TORT (INCLUDING NEGLIGENCE OR OTHERWISE) ARISING IN ANY WAY OUT
* OF THE USE OF THIS SOFTWARE, EVEN IF ADVISED OF THE POSSIBILITY
* OF SUCH DAMAGE.
****************************************************************************/

#include <pdal/StageFactory.hpp>

#include <pdal/Filter.hpp>
#include <pdal/Reader.hpp>
#include <pdal/Writer.hpp>


#include <pdal/Drivers.hpp>
#include <pdal/Filters.hpp>

#include <pdal/Utils.hpp>


#include <boost/shared_ptr.hpp>
#include <boost/filesystem.hpp>
#include <boost/algorithm/string.hpp>
#include <boost/tokenizer.hpp>
#include <boost/algorithm/string.hpp>

#include <sstream>
#include <string>
#include <vector>
#include <stdio.h> // for funcptr

namespace pdal
{

//
// define the functions to create the readers
//
MAKE_READER_CREATOR(FauxReader, pdal::FauxReader)
MAKE_READER_CREATOR(LasReader, pdal::LasReader)
MAKE_READER_CREATOR(BpfReader, pdal::BpfReader)
MAKE_READER_CREATOR(BufferReader, pdal::BufferReader)
MAKE_READER_CREATOR(QfitReader, pdal::QfitReader)
MAKE_READER_CREATOR(SbetReader, pdal::SbetReader)
MAKE_READER_CREATOR(TerraSolidReader, pdal::TerrasolidReader)

//
// define the functions to create the filters
//
MAKE_FILTER_CREATOR(Attribute, pdal::AttributeFilter)
MAKE_FILTER_CREATOR(ByteSwap, pdal::filters::ByteSwap)
MAKE_FILTER_CREATOR(Cache, pdal::filters::Cache)
MAKE_FILTER_CREATOR(Chipper, pdal::filters::Chipper)
MAKE_FILTER_CREATOR(Colorization, pdal::filters::Colorization)
MAKE_FILTER_CREATOR(Crop, pdal::filters::Crop)
MAKE_FILTER_CREATOR(Decimation, pdal::filters::Decimation)
MAKE_FILTER_CREATOR(Ferry, pdal::filters::Ferry)
MAKE_FILTER_CREATOR(Merge, pdal::filters::Merge)
MAKE_FILTER_CREATOR(Reprojection, pdal::filters::Reprojection)
MAKE_FILTER_CREATOR(Sort, pdal::filters::Sort)
MAKE_FILTER_CREATOR(Splitter, pdal::filters::Splitter)
MAKE_FILTER_CREATOR(Stats, pdal::filters::Stats)

#ifdef PDAL_HAVE_PYTHON
MAKE_FILTER_CREATOR(Predicate, pdal::filters::Predicate)
MAKE_FILTER_CREATOR(Programmable, pdal::filters::Programmable)
#endif

//
// define the functions to create the writers
//
MAKE_WRITER_CREATOR(LasWriter, pdal::LasWriter)
MAKE_WRITER_CREATOR(SbetWriter, pdal::SbetWriter)
MAKE_WRITER_CREATOR(TextWriter, pdal::TextWriter)

StageFactory::StageFactory()
{
    registerKnownReaders();
    registerKnownFilters();
    registerKnownWriters();

    loadPlugins();
    return;
}


std::string StageFactory::inferReaderDriver(const std::string& filename)
{
    StageFactory f;

    // filename may actually be a greyhound uri + pipelineId
    std::string http = filename.substr(0, 4);
    if (boost::iequals(http, "http") && f.getReaderCreator("drivers.greyhound.reader"))
        return "drivers.greyhound.reader";

    std::string ext = boost::filesystem::extension(filename);
    std::map<std::string, std::string> drivers;
<<<<<<< HEAD
    drivers["las"] = "drivers.las.reader";
    drivers["laz"] = "drivers.las.reader";
    drivers["bin"] = "readers.terrasolid";
=======
    drivers["las"] = "readers.las";
    drivers["laz"] = "readers.las";
    drivers["bin"] = "drivers.terrasolid.reader";
>>>>>>> a095fbf6
    if (f.getReaderCreator("drivers.greyhound.reader"))
        drivers["greyhound"] = "drivers.greyhound.reader";
    drivers["qi"] = "readers.qfit";
    if (f.getReaderCreator("drivers.nitf.reader"))
    {
        drivers["nitf"] = "drivers.nitf.reader";
        drivers["ntf"] = "drivers.nitf.reader";
        drivers["nsf"] = "drivers.nitf.reader";
    }
    drivers["bpf"] = "readers.bpf";
    drivers["sbet"] = "readers.sbet";
    drivers["icebridge"] = "drivers.icebridge.reader";
    drivers["sqlite"] = "drivers.sqlite.reader";

    if (f.getReaderCreator("drivers.rxp.reader"))
        drivers["rxp"] = "drivers.rxp.reader";

    if (f.getReaderCreator("drivers.pcd.reader"))
        drivers["pcd"] = "drivers.pcd.reader";

    if (ext == "") return "";
    ext = ext.substr(1, ext.length()-1);
    if (ext == "") return "";

    boost::to_lower(ext);
    std::string driver = drivers[ext];
    return driver; // will be "" if not found
}


std::string StageFactory::inferWriterDriver(const std::string& filename)
{
    std::string ext = boost::filesystem::extension(filename);

    boost::to_lower(ext);

    std::map<std::string, std::string> drivers;
    drivers["las"] = "writers.las";
    drivers["laz"] = "writers.las";
    StageFactory f;
    if (f.getWriterCreator("drivers.pcd.writer"))
        drivers["pcd"] = "drivers.pcd.writer";
    if (f.getWriterCreator("drivers.pclvisualizer.writer"))
        drivers["pclviz"] = "drivers.pclvisualizer.writer";
    drivers["sbet"] = "writers.sbet";
    drivers["csv"] = "writers.text";
    drivers["json"] = "writers.text";
    drivers["xyz"] = "writers.text";
    drivers["txt"] = "writers.text";
    if (f.getWriterCreator("drivers.nitf.writer"))
        drivers["ntf"] = "drivers.nitf.writer";
    drivers["sqlite"] = "drivers.sqlite.writer";

    if (boost::algorithm::iequals(filename, "STDOUT"))
    {
        return drivers["txt"];
    }

    if (ext == "") return drivers["txt"];
    ext = ext.substr(1, ext.length()-1);
    if (ext == "") return drivers["txt"];

    boost::to_lower(ext);
    std::string driver = drivers[ext];
    return driver; // will be "" if not found
}


pdal::Options StageFactory::inferWriterOptionsChanges(const std::string& filename)
{
    std::string ext = boost::filesystem::extension(filename);
    boost::to_lower(ext);
    Options options;

    if (boost::algorithm::iequals(ext,".laz"))
    {
        options.add("compression", true);
    }

    StageFactory f;
    if (boost::algorithm::iequals(ext,".pcd") && f.getWriterCreator("drivers.pcd.writer"))
    {
        options.add("format","PCD");
    }

    options.add<std::string>("filename", filename);
    return options;
}


Reader* StageFactory::createReader(const std::string& type)
{
    ReaderCreator* f = getReaderCreator(type);
    if (!f)
    {
        std::ostringstream oss;
        oss << "Unable to create reader for type '" << type << "'. Does a driver with this type name exist?";
        throw pdal_error(oss.str());
    }
    Reader* stage = f();
    return stage;
}


Filter* StageFactory::createFilter(const std::string& type)
{
    FilterCreator* f = getFilterCreator(type);
    if (!f)
    {
        std::ostringstream oss;
        oss << "Unable to create filter for type '" << type << "'. Does a driver with this type name exist?";
        throw pdal_error(oss.str());
    }

    return f();
}


Writer* StageFactory::createWriter(const std::string& type)
{
    WriterCreator* f = getWriterCreator(type);
    if (!f)
    {
        std::ostringstream oss;
        oss << "Unable to create writer for type '" << type <<
            "'. Does a driver with this type name exist?";
        throw pdal_error(oss.str());
    }

    return f();
}


template<typename T>
static T* findFirst(const std::string& type, std::map<std::string, T*> list)
{
    typename std::map<std::string, T*>::const_iterator iter = list.find(type);
    if (iter == list.end())
        return NULL;
    return (*iter).second;
}


StageFactory::ReaderCreator* StageFactory::getReaderCreator(const std::string& type) const
{
    return findFirst<ReaderCreator>(type, m_readerCreators);
}


StageFactory::FilterCreator* StageFactory::getFilterCreator(const std::string& type) const
{
    return findFirst<FilterCreator>(type, m_filterCreators);
}


StageFactory::WriterCreator* StageFactory::getWriterCreator(const std::string& type) const
{
    return findFirst<WriterCreator>(type, m_writerCreators);
}


void StageFactory::registerReader(const std::string& type, ReaderCreator* f)
{
    std::pair<std::string, ReaderCreator*> p(type, f);
    m_readerCreators.insert(p);
}


void StageFactory::registerFilter(const std::string& type, FilterCreator* f)
{
    std::pair<std::string, FilterCreator*> p(type, f);
    m_filterCreators.insert(p);
}


void StageFactory::registerWriter(const std::string& type, WriterCreator* f)
{
    std::pair<std::string, WriterCreator*> p(type, f);
    m_writerCreators.insert(p);
}


void StageFactory::registerKnownReaders()
{
    REGISTER_READER(FauxReader, pdal::FauxReader);
    REGISTER_READER(BufferReader, pdal::BufferReader);
    REGISTER_READER(LasReader, pdal::LasReader);

    REGISTER_READER(QfitReader, pdal::QfitReader);
    REGISTER_READER(TerraSolidReader, pdal::TerrasolidReader);
    REGISTER_READER(BpfReader, pdal::BpfReader);
    REGISTER_READER(SbetReader, pdal::SbetReader);
}


void StageFactory::registerKnownFilters()
{
    REGISTER_FILTER(Attribute, pdal::AttributeFilter);
    REGISTER_FILTER(ByteSwap, pdal::filters::ByteSwap);
    REGISTER_FILTER(Cache, pdal::filters::Cache);
    REGISTER_FILTER(Chipper, pdal::filters::Chipper);
    REGISTER_FILTER(Colorization, pdal::filters::Colorization);
    REGISTER_FILTER(Crop, pdal::filters::Crop);
    REGISTER_FILTER(Decimation, pdal::filters::Decimation);
    REGISTER_FILTER(Ferry, pdal::filters::Ferry);
    REGISTER_FILTER(Merge, pdal::filters::Merge);
    REGISTER_FILTER(Reprojection, pdal::filters::Reprojection);
    REGISTER_FILTER(Sort, pdal::filters::Sort);
    REGISTER_FILTER(Splitter, pdal::filters::Splitter);
    REGISTER_FILTER(Stats, pdal::filters::Stats);

#ifdef PDAL_HAVE_PYTHON
    REGISTER_FILTER(Predicate, pdal::filters::Predicate);
    REGISTER_FILTER(Programmable, pdal::filters::Programmable);
#endif
}


void StageFactory::registerKnownWriters()
{
    REGISTER_WRITER(LasWriter, pdal::LasWriter);
    REGISTER_WRITER(SbetWriter, pdal::SbetWriter);
    REGISTER_WRITER(TextWriter, pdal::TextWriter);
}

void StageFactory::loadPlugins()
{
    using namespace boost::filesystem;

    std::string driver_path("PDAL_DRIVER_PATH");
    std::string pluginDir = Utils::getenv(driver_path);

    // Only filenames that start with libpdal_plugin are candidates to be loaded
    // at runtime.  PDAL plugins are to be named in a specified form:

    // libpdal_plugin_{stagetype}_{name}

    // For example, libpdal_plugin_writer_text or libpdal_plugin_filter_color


    // If we don't have a driver path, we'll default to /usr/local/lib and lib

    if (pluginDir.size() == 0)
    {
        pluginDir = "/usr/local/lib:./lib";
    }

    std::vector<std::string> pluginPathVec;
    boost::algorithm::split(pluginPathVec, pluginDir, boost::algorithm::is_any_of(":"), boost::algorithm::token_compress_on);

    for (auto pluginPath : pluginPathVec)
    {
        if (!boost::filesystem::is_directory(pluginPath))
            continue;
        directory_iterator dir(pluginPath), it, end;

        std::map<path, path> pluginFilenames;

        // Collect candidate filenames in the above form. Prefer symlink files
        // over hard files if their basenames are the same.
        for (it = dir; it != end; ++it)
        {
            path p = it->path();

            if (boost::algorithm::istarts_with(p.filename().string(), "libpdal_plugin"))
            {
                path extension = p.extension();
                if (boost::algorithm::iends_with(extension.string(), "DLL") ||
                        boost::algorithm::iends_with(extension.string(), "DYLIB") ||
                        boost::algorithm::iends_with(extension.string(), "SO"))
                {
                    std::string basename;

                    // Step through the stems until the extension of the stem
                    // is empty. This is our basename.  For example,
                    // libpdal_plugin_writer_text.0.dylib will basename down to
                    // libpdal_plugin_writer_text and so will
                    // libpdal_plugin_writer_text.dylib
                    // copy the path so we can modify in place
                    path t = p;
                    for (; !t.extension().empty(); t = t.stem())
                    {
                        if (t.stem().extension().empty())
                        {
                            basename = t.stem().string();
                        }
                    }

                    if (pluginFilenames.find(basename) == pluginFilenames.end())
                    {
                        // We haven't already loaded a plugin with this basename,
                        // load it.
                        pluginFilenames.insert(std::pair<path, path>(basename, p));
                    }
                    else
                    {
                        // We already have a filename with the basename of this
                        // file.  If the basename of our current file is a symlink
                        // we're going to replace what's in the map with ours because
                        // we are going to presume that a symlink'd file is more
                        // cannonical than a hard file of the same name.
                        std::map<path, path>::iterator i = pluginFilenames.find(basename);
                        if (it->symlink_status().type() == symlink_file)
                        {
                            // Take the symlink over a hard SO
                            i->second = p;
                        }
                    }
                }
            }
        }

        std::map<std::string, std::string> registerMethods;

        for (std::map<path, path>::iterator t = pluginFilenames.begin();
                t!= pluginFilenames.end(); t ++)
        {
            // Basenames must be in the following form:
            // libpdal_plugin_writer_text or libpdal_plugin_filter_color
            // The last two tokens are the stage type and the stage name.
            path basename = t->first;
            path filename = t->second;

            registerPlugin(filename.string());
            // std::string methodName = "PDALRegister_" + boost::algorithm::ireplace_first_copy(basename.string(), "libpdal_plugin_", "");
            // Utils::registerPlugin((void*)this, filename.string(), methodName);

        }
    }
}

void StageFactory::registerPlugin(std::string const& filename)
{
    using namespace boost::filesystem;
    path basename;

    path t = path(filename);
    for (; !t.extension().empty(); t = t.stem())
    {
        if (t.stem().extension().empty())
        {
            basename = t.stem().string();
        }
    }

    std::string base = basename.string();
    std::string pluginName = boost::algorithm::ireplace_first_copy(base, "libpdal_plugin_", "");

    std::string registerMethodName = "PDALRegister_" + pluginName;

    std::string versionMethodName = "PDALRegister_version_" + pluginName;

    Utils::registerPlugin((void*)this, filename, registerMethodName, versionMethodName);

}


std::map<std::string, pdal::StageInfo> const& StageFactory::getStageInfos() const
{
    return m_driver_info;
}

std::string StageFactory::toRST(std::string driverName) const
{
    std::ostringstream os;

    std::map<std::string, pdal::StageInfo> const& drivers = getStageInfos();
    typedef std::map<std::string, pdal::StageInfo>::const_iterator Iterator;

    Iterator i = drivers.find(driverName);
    std::string headline("------------------------------------------------------------------------------------------");

    os << headline << std::endl;
    os << "PDAL Options" << " (" << pdal::GetFullVersionString() << ")" <<std::endl;
    os << headline << std::endl << std::endl;

    // If we were given an explicit driver name, only display that.
    // Otherwise, display output for all of the registered drivers.
    if ( i != drivers.end())
    {
        os << i->second.optionsToRST() << std::endl;
    }
    else
    {
        for (i = drivers.begin(); i != drivers.end(); ++i)
        {
            os << i->second.optionsToRST() << std::endl;
        }
    }
    return os.str();
}

} // namespace pdal<|MERGE_RESOLUTION|>--- conflicted
+++ resolved
@@ -68,7 +68,6 @@
 MAKE_READER_CREATOR(BufferReader, pdal::BufferReader)
 MAKE_READER_CREATOR(QfitReader, pdal::QfitReader)
 MAKE_READER_CREATOR(SbetReader, pdal::SbetReader)
-MAKE_READER_CREATOR(TerraSolidReader, pdal::TerrasolidReader)
 
 //
 // define the functions to create the filters
@@ -121,15 +120,9 @@
 
     std::string ext = boost::filesystem::extension(filename);
     std::map<std::string, std::string> drivers;
-<<<<<<< HEAD
-    drivers["las"] = "drivers.las.reader";
-    drivers["laz"] = "drivers.las.reader";
-    drivers["bin"] = "readers.terrasolid";
-=======
     drivers["las"] = "readers.las";
     drivers["laz"] = "readers.las";
-    drivers["bin"] = "drivers.terrasolid.reader";
->>>>>>> a095fbf6
+    drivers["bin"] = "readers.terrasolid";
     if (f.getReaderCreator("drivers.greyhound.reader"))
         drivers["greyhound"] = "drivers.greyhound.reader";
     drivers["qi"] = "readers.qfit";
