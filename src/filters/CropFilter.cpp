--- conflicted
+++ resolved
@@ -65,14 +65,10 @@
 boost::uint32_t CropFilter::readBuffer(PointData& data)
 {
     PointData srcData(data.getSchemaLayout(), data.getCapacity());
-<<<<<<< HEAD
-    boost::uint32_t numSrcPointsRead = m_prevStage.read(srcData, bounds);
-    
+
+    boost::uint32_t numSrcPointsRead = m_prevStage.read(srcData);
     if (numSrcPointsRead == 0) return 0;
-=======
-    boost::uint32_t numSrcPointsRead = m_prevStage.read(srcData);
 
->>>>>>> 03785c61
     const SchemaLayout& schemaLayout = data.getSchemaLayout();
     const Schema& schema = schemaLayout.getSchema();
 
