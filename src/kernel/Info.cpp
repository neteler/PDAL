--- conflicted
+++ resolved
@@ -257,19 +257,7 @@
 {
     PipelineWriter* writer = NULL;
 
-<<<<<<< HEAD
-    boost::uint32_t chunkSize(131072);
-    if (filter.getNumPoints() > 0 )
-    {
-        chunkSize = filter.getNumPoints();
-    } 
-    
-    pdal::PipelineWriter* writer(0);
-    PointBuffer data(ctx);
-
-=======
     filter.execute(ctx);
->>>>>>> f1fa1b1f
     if (m_pipelineFile.size() > 0)
     {
         PointBuffer buffer(ctx);
@@ -277,23 +265,8 @@
         writer->setPointBuffer(&buffer);
     }
 
-<<<<<<< HEAD
-    boost::uint64_t totRead = 0;
-    while (!iter->atEnd())
-    {
-
-        const boost::uint32_t numRead = iter->read(data);
-        totRead += numRead;
-    }
-    
-    MetadataNode m = ctx.metadata();
-    delete iter;
-    boost::property_tree::ptree tree;
-    tree.add_child("stats", m.toPTree());
-=======
     boost::property_tree::ptree tree;
     tree.add_child("stats", filter.toPTree());
->>>>>>> f1fa1b1f
     std::ostream& ostr = m_outputStream ? *m_outputStream : std::cout;
 
     if (m_useXML)
@@ -311,14 +284,14 @@
 
 void Info::dumpSchema(PointContext ctx)
 {
-    boost::property_tree::ptree tree = ctx.getSchema()->toPTree();
+    boost::property_tree::ptree tree = ctx.schema()->toPTree();
     std::ostream& ostr = m_outputStream ? *m_outputStream : std::cout;
     if (m_useXML)
         write_xml(ostr, tree);
     else if(m_useJSON)
         write_json(ostr, tree);
     else if (m_useREST)
-        ctx.getSchema()->toRST(ostr) << std::endl;    
+        ctx.schema()->toRST(ostr) << std::endl;    
 }
 
 void Info::dumpQuery(Stage const& stage, IndexedPointBuffer& data) const
