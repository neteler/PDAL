--- conflicted
+++ resolved
@@ -85,11 +85,7 @@
     Option minor_version("minor_version", 2, "LAS Minor version");
     Option day_of_year("creation_doy", 0, "Day of Year for file");
     Option year("creation_year", 2011, "4-digit year value for file");
-<<<<<<< HEAD
-    Option system_id("system_id", SYSTEM_IDENTIFIER,
-=======
     Option system_id("system_id", LasHeader::SYSTEM_IDENTIFIER,
->>>>>>> b251ed1f
         "System ID for this file");
     Option software_id("software_id", GetDefaultSoftwareId(),
         "Software ID for this file");
@@ -155,11 +151,7 @@
     metaOptionValue("creation_year", std::to_string(year));
     metaOptionValue("creation_doy", std::to_string(doy));
     metaOptionValue("software_id", GetDefaultSoftwareId());
-<<<<<<< HEAD
-    metaOptionValue("system_id", SYSTEM_IDENTIFIER);
-=======
     metaOptionValue("system_id", LasHeader::SYSTEM_IDENTIFIER);
->>>>>>> b251ed1f
     metaOptionValue("project_id",
         boost::lexical_cast<std::string>(boost::uuids::uuid()));
     metaOptionValue("global_encoding", "0");
@@ -374,11 +366,7 @@
 void Writer::addVlr(const std::string& userId, uint16_t recordId,
    const std::string& description, std::vector<uint8_t>& data)
 {
-<<<<<<< HEAD
-    if (data.size() > MAX_DATA_SIZE)
-=======
     if (data.size() > VariableLengthRecord::MAX_DATA_SIZE)
->>>>>>> b251ed1f
     {
         ExtVariableLengthRecord evlr(userId, recordId, description, data);
         m_eVlrs.push_back(std::move(evlr));
@@ -527,13 +515,8 @@
     m_callback->invoke(0);
 
     static const size_t returnCount = m_lasHeader.versionAtLeast(1, 4) ?
-<<<<<<< HEAD
-        RETURN_COUNT :
-        LEGACY_RETURN_COUNT;
-=======
         LasHeader::RETURN_COUNT :
         LasHeader::LEGACY_RETURN_COUNT;
->>>>>>> b251ed1f
     for (PointId idx = 0; idx < pointBuffer.size(); idx++)
     {
         Charbuf charstreambuf(buf.data(), buf.size());
